import json
import sys
import time
from copy import copy
import random
from itertools import product
import sklearn.cross_validation as cross_validation
from sklearn.base import clone
import numpy as np
from sklearn.metrics.scorer import get_scorer
from sklearn.externals.joblib import Parallel, delayed
from sklearn.cross_validation import _fit_and_score

class SimulatedAnneal(object):
    def __init__(self, estimator, param_grid, scoring='f1_macro',
                 T=10, T_min=0.0001, alpha=0.75, n_trans=10,
                 max_iter=300, max_runtime=300, cv=3,
                 verbose=False, refit=True, n_jobs=1):

        assert alpha <= 1.0
        assert T > T_min
        assert isinstance(param_grid, dict) or isinstance(param_grid, list)
        # If param_grid is a list of dicts, convert to a single dict
        if isinstance(param_grid, list):
            try:
                param_grid_dict = {}
                for each in param_grid:
                    k,v = each.items()[0]
                    param_grid_dict[k] = v
                param_grid = param_grid_dict
            except:
                sys.stderr.write(str(sys.exc_info()[0]))
                sys.exit()

        # The total number of iterations that can be performed
        n_possible_iters = n_trans*((np.log(T_min)-np.log(T))/np.log(alpha))
        # If fractional max_iter provided, convert to a number
        if 0 < max_iter <= 1:
            max_iter = int(max_iter*n_possible_iters)

        assert hasattr(estimator, 'fit'), "The provided classifer has no fit method."
        assert hasattr(estimator, 'predict'), "The provided estimator has no predict method"
        assert max_iter is not None and max_iter > 0
        if max_iter > n_possible_iters and verbose:
            print("\nWARNING: The value for max_iter=%s does not constrain the number of "
                  "iterations for the specified cooling schedule (%s).  Setting"
                  " max_iter=%s"
                  % (str(max_iter), str(int(n_possible_iters)), str(int(n_possible_iters))))
            max_iter = n_possible_iters

        if verbose:
            print("\nINFO: Number of possible iterations given cooling schedule: %s\n"
                  % str(int(n_possible_iters)))

        # Hidden attributes
        self.__T = T
        self.__T_min = T_min
        self.__alpha = alpha
        self.__max_iter = max_iter
        self.__grid = param_grid
        self.__est = estimator
        self.__verbose = verbose
        self.__n_trans = n_trans
        self.__max_runtime = max_runtime
        self.__cv = cv
        self.__refit = refit
        self.__n_jobs = n_jobs

        # Exposed attributes
        self._scorer = scoring
        self.best_params_ = None
        self.best_score_ = None
        self.best_estimator_ = None
        self.grid_scores_ = None
        self.runtime_ = None

    def fit(self, X, y):
        # Set up  the initial params
        T = self.__T
        T_min = self.__T_min
        alpha = self.__alpha
        score_func = self._scorer
        max_iter = self.__max_iter
        n_trans = self.__n_trans
        grid = self.__grid
        max_runtime = self.__max_runtime
        cv = self.__cv

        # List of all possible parameter combinations
        possible_params = list(product(*grid.values()))

        # Computes the acceptance probability as a function of T; maximization
        accept_prob = lambda old, new, T: np.exp((new-old)/T)

        # Compute the initial score based off randomly selected param
        old_est = clone(self.__est)
        old_params = dict(zip(grid.keys(), random.choice(possible_params)))
<<<<<<< HEAD
        old_clf.set_params(**old_params)
        
        if self.__n_jobs > 1:
            old_score, old_std = MultiProcCvFolds(old_clf, score_func, cv, self.__n_jobs, 
                                                  self.__verbose).fit_score(X, y)
        else:
            old_score, old_std = CVFolds(old_clf, scorer=score_func, cv=cv).fit_score(X, y)
=======
        old_est.set_params(**old_params)
        old_score, old_std = CVFolds(old_est, scorer=score_func, cv=cv).fit_score(X, y)
>>>>>>> b7437d0e

        # Variables to hold the best params
        best_score = old_score
        best_params = old_params

        # Hash table to store states checked and the score for that model
        states_checked = {}
        states_checked[json.dumps(old_params)] = (old_score, old_std)
        total_iter = 1
        grid_scores = [(1, T, old_score, old_std, old_params)]

        # If max runtime is not None, the set up the time tracking
        if max_runtime is None:
            max_runtime = 1
            time_at_start = None
        else:
            time_at_start = time.time()
        dt = lambda t0,t1: t1-t0 if t0 is not None else 0
        t_elapsed = dt(time_at_start, time.time())

        while T > T_min and total_iter < max_iter and t_elapsed < max_runtime:
            iter_ = 0
            while iter_ < n_trans:
                total_iter += 1
                # Move to a random neighboring point in param space
                new_params = copy(old_params)
                rand_key = random.choice(grid.keys())
                new_rand_key_val = random.choice([v for v in grid[rand_key]
                                                  if v != old_params[rand_key]])
                new_params[rand_key] = new_rand_key_val
                try:
                    # Look to see if the score has been computed for the given params
                    new_score, new_std = states_checked[json.dumps(new_params)]
                except:
                    # If unseen train estimator on new params and store score
                    new_est = clone(self.__est)
                    new_est.set_params(**new_params)
                    new_score, new_std = CVFolds(new_est, scorer=score_func, cv=cv).fit_score(X, y)
                    states_checked[json.dumps(new_params)] = (new_score, new_std)
                grid_scores.append((total_iter, T, new_score, new_std, new_params))

                # Keep track of the best score and best params
                if new_score > best_score:
                    best_score = new_score
                    best_params = new_params

                if self.__verbose:
                    print("%s T: %s, score: %s, std: %s, params: %s"
                          % (str(total_iter), '{:.5f}'.format(T),
                             '{:.3f}'.format(new_score), '{:.3f}'.format(new_std),
                             json.dumps(new_params)))

                # Decide whether to keep old params or move to new params
                a = accept_prob(old_score, new_score, T)
                a_rand = random.random()
                if a > a_rand:
                    old_params = new_params
                    old_score = new_score

                t_elapsed = dt(time_at_start, time.time())
                iter_ += 1
            T *= alpha

        if self.__refit:
            # Refit a estimator with the best params
            self.__est.set_params(**best_params)
            self.__est.fit(X, y)
            self.best_estimator_ = self.__est

        self.runtime_ = t_elapsed
        self.grid_scores_ = grid_scores
        self.best_score_ = best_score
        self.best_params_ = best_params
        return None

class MultiProcCvFolds(object):
    def __init__(self, clf, metric, cv, n_jobs=1, verbose=0, pre_dispatch='2*n_jobs'):
        self.clf = clf
        self.metric = metric
        self.cv = cv
        self.n_jobs = n_jobs
        self.verbose = verbose
        self.pre_dispatch = pre_dispatch
    
    def fit_score(self, X, Y):        
        
        out = Parallel(
            n_jobs=self.n_jobs, verbose=self.verbose,
            pre_dispatch=self.pre_dispatch
        )(
            delayed(_fit_and_score)(clone(self.clf), X, Y, self.metric,
                                    train, test, self.verbose, {},
                                    {}, return_parameters=False,
                                    error_score='raise')
                for train, test in self.cv)
        
        # Out is a list of triplet: score, estimator, n_test_samples
        scores = zip(*out)[0]
        return np.mean(scores), np.std(scores)
        
        
class CVFolds(object):
    def __init__(self, estimator, scorer, cv=3):
        try:
            cv = int(cv)
        except:
            cv = cv
        self.__est = estimator
        self.__cv = cv
        self.__scorer = get_scorer(scorer)

    def fit_score(self, X, y):
        if isinstance(self.__cv, int):
            cross_valid = cross_validation.KFold(len(y), n_folds=self.__cv)
        else:
            cross_valid = self.__cv
        scorer = self.__scorer
        scores = []
        for train_index, test_index in cross_valid:
            X_train, X_test = X[train_index], X[test_index]
            y_train, y_test = y[train_index], y[test_index]
            est = clone(self.__est)
            est.fit(X_train, y_train)
            k_score = scorer(est, X_test, y_test)
            scores.append(k_score)
        return (np.mean(scores), np.std(scores))<|MERGE_RESOLUTION|>--- conflicted
+++ resolved
@@ -95,7 +95,6 @@
         # Compute the initial score based off randomly selected param
         old_est = clone(self.__est)
         old_params = dict(zip(grid.keys(), random.choice(possible_params)))
-<<<<<<< HEAD
         old_clf.set_params(**old_params)
         
         if self.__n_jobs > 1:
@@ -103,10 +102,6 @@
                                                   self.__verbose).fit_score(X, y)
         else:
             old_score, old_std = CVFolds(old_clf, scorer=score_func, cv=cv).fit_score(X, y)
-=======
-        old_est.set_params(**old_params)
-        old_score, old_std = CVFolds(old_est, scorer=score_func, cv=cv).fit_score(X, y)
->>>>>>> b7437d0e
 
         # Variables to hold the best params
         best_score = old_score
